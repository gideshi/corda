package net.corda.services.messaging

import net.corda.core.concurrent.CordaFuture
import net.corda.core.identity.CordaX500Name
import net.corda.core.internal.concurrent.map
import net.corda.core.internal.concurrent.openFuture
import net.corda.core.internal.randomOrNull
import net.corda.core.messaging.MessageRecipients
import net.corda.core.messaging.SingleMessageRecipient
import net.corda.core.serialization.CordaSerializable
import net.corda.core.serialization.deserialize
import net.corda.core.serialization.serialize
import net.corda.core.utilities.getOrThrow
import net.corda.core.utilities.minutes
import net.corda.core.utilities.seconds
import net.corda.node.internal.Node
import net.corda.node.internal.StartedNode
import net.corda.node.services.messaging.MessagingService
import net.corda.node.services.messaging.ReceivedMessage
import net.corda.node.services.messaging.send
import net.corda.testing.core.ALICE_NAME
import net.corda.testing.core.chooseIdentity
import net.corda.testing.driver.DriverDSL
import net.corda.testing.driver.NodeHandle
import net.corda.testing.driver.driver
import net.corda.testing.node.ClusterSpec
import net.corda.testing.node.NotarySpec
import org.assertj.core.api.Assertions.assertThat
import org.junit.Test
import java.util.*
import java.util.concurrent.CountDownLatch
import java.util.concurrent.TimeUnit
import java.util.concurrent.atomic.AtomicBoolean
import java.util.concurrent.atomic.AtomicInteger

class P2PMessagingTest {
    private companion object {
        val DISTRIBUTED_SERVICE_NAME = CordaX500Name("DistributedService", "London", "GB")
    }

    @Test
    fun `communicating with a distributed service which we're part of`() {
        startDriverWithDistributedService { distributedService ->
            assertAllNodesAreUsed(distributedService, DISTRIBUTED_SERVICE_NAME, distributedService[0])
        }
    }

    @Test
    fun `distributed service requests are retried if one of the nodes in the cluster goes down without sending a response`() {
        startDriverWithDistributedService { distributedServiceNodes ->
            val alice = startAlice()
            val serviceAddress = alice.services.networkMapCache.run {
                val notaryParty = notaryIdentities.randomOrNull()!!
                alice.network.getAddressOfParty(getPartyInfo(notaryParty)!!)
            }

            val responseMessage = "response"

            val crashingNodes = simulateCrashingNodes(distributedServiceNodes, responseMessage)

            // Send a single request with retry
            val responseFuture = alice.receiveFrom(serviceAddress, retryId = 0)
            crashingNodes.firstRequestReceived.await(5, TimeUnit.SECONDS)
            // The request wasn't successful.
            assertThat(responseFuture.isDone).isFalse()
            crashingNodes.ignoreRequests = false

            // The retry should be successful.
            val response = responseFuture.getOrThrow(10.seconds)
            assertThat(response).isEqualTo(responseMessage)
        }
    }

    @Test
    fun `distributed service request retries are persisted across client node restarts`() {
        startDriverWithDistributedService(inMemoryDB = false) { distributedServiceNodes ->
            val alice = startAlice()
            val serviceAddress = alice.services.networkMapCache.run {
                val notaryParty = notaryIdentities.randomOrNull()!!
                alice.network.getAddressOfParty(getPartyInfo(notaryParty)!!)
            }

            val responseMessage = "response"

            val crashingNodes = simulateCrashingNodes(distributedServiceNodes, responseMessage)

            // Send a single request with retry
            alice.receiveFrom(serviceAddress, retryId = 0)

            // Wait until the first request is received
            crashingNodes.firstRequestReceived.await()
            // Stop alice's node after we ensured that the first request was delivered and ignored.
            alice.dispose()
            val numberOfRequestsReceived = crashingNodes.requestsReceived.get()
            assertThat(numberOfRequestsReceived).isGreaterThanOrEqualTo(1)

            crashingNodes.ignoreRequests = false

            // Restart the node and expect a response
            val aliceRestarted = startAlice()
<<<<<<< HEAD
            val response = aliceRestarted.network.onNext<Any>(dummyTopic, sessionId).getOrThrow(1.minutes)
=======

            val responseFuture = openFuture<Any>()
            aliceRestarted.network.runOnNextMessage("test.response") {
                responseFuture.set(it.data.deserialize())
            }
            val response = responseFuture.getOrThrow()

>>>>>>> d072f6c2
            assertThat(crashingNodes.requestsReceived.get()).isGreaterThan(numberOfRequestsReceived)
            assertThat(response).isEqualTo(responseMessage)
        }
    }

    private fun startDriverWithDistributedService(inMemoryDB: Boolean = true, dsl: DriverDSL.(List<StartedNode<Node>>) -> Unit) {
        driver(startNodesInProcess = true, notarySpecs = listOf(NotarySpec(DISTRIBUTED_SERVICE_NAME, cluster = ClusterSpec.Raft(clusterSize = 2))), inMemoryDB = inMemoryDB) {
            dsl(defaultNotaryHandle.nodeHandles.getOrThrow().map { (it as NodeHandle.InProcess).node })
        }
    }

    private fun DriverDSL.startAlice(): StartedNode<Node> {
        return startNode(providedName = ALICE_NAME, customOverrides = mapOf("messageRedeliveryDelaySeconds" to 1))
                .map { (it as NodeHandle.InProcess).node }
                .getOrThrow()
    }

    data class CrashingNodes(
            val firstRequestReceived: CountDownLatch,
            val requestsReceived: AtomicInteger,
            var ignoreRequests: Boolean
    )

    /**
     * Sets up the [distributedServiceNodes] to respond to "test.request" requests. All nodes will receive requests and
     * either ignore them or respond to "test.response", depending on the value of [CrashingNodes.ignoreRequests],
     * initially set to true. This may be used to simulate scenarios where nodes receive request messages but crash
     * before sending back a response.
     */
    private fun simulateCrashingNodes(distributedServiceNodes: List<StartedNode<*>>, responseMessage: String): CrashingNodes {
        val crashingNodes = CrashingNodes(
                requestsReceived = AtomicInteger(0),
                firstRequestReceived = CountDownLatch(1),
                ignoreRequests = true
        )

        distributedServiceNodes.forEach {
            val nodeName = it.info.chooseIdentity().name
            it.network.addMessageHandler("test.request") { netMessage, _ ->
                crashingNodes.requestsReceived.incrementAndGet()
                crashingNodes.firstRequestReceived.countDown()
                // The node which receives the first request will ignore all requests
                print("$nodeName: Received request - ")
                if (crashingNodes.ignoreRequests) {
                    println("ignoring")
                    // Requests are ignored to simulate a service node crashing before sending back a response.
                    // A retry by the client will result in the message being redelivered to another node in the service cluster.
                } else {
                    println("sending response")
                    val request = netMessage.data.deserialize<TestRequest>()
                    val response = it.network.createMessage("test.response", responseMessage.serialize().bytes)
                    it.network.send(response, request.replyTo)
                }
            }
        }
        return crashingNodes
    }

    private fun assertAllNodesAreUsed(participatingServiceNodes: List<StartedNode<*>>, serviceName: CordaX500Name, originatingNode: StartedNode<*>) {
        // Setup each node in the distributed service to return back it's NodeInfo so that we can know which node is being used
        participatingServiceNodes.forEach { node ->
            node.respondWith(node.info)
        }
        val serviceAddress = originatingNode.services.networkMapCache.run {
            originatingNode.network.getAddressOfParty(getPartyInfo(getNotary(serviceName)!!)!!)
        }
        val participatingNodes = HashSet<Any>()
        // Try several times so that we can be fairly sure that any node not participating is not due to Artemis' selection
        // strategy. 3 attempts for each node seems to be sufficient.
        // This is not testing the distribution of the requests - DistributedServiceTests already does that
        for (it in 1..participatingServiceNodes.size * 3) {
            participatingNodes += originatingNode.receiveFrom(serviceAddress).getOrThrow(10.seconds)
            if (participatingNodes.size == participatingServiceNodes.size) {
                break
            }
        }
        assertThat(participatingNodes).containsOnlyElementsOf(participatingServiceNodes.map(StartedNode<*>::info))
    }

    private fun StartedNode<*>.respondWith(message: Any) {
        network.addMessageHandler("test.request") { netMessage, _ ->
            val request = netMessage.data.deserialize<TestRequest>()
            val response = network.createMessage("test.response", message.serialize().bytes)
            network.send(response, request.replyTo)
        }
    }

    private fun StartedNode<*>.receiveFrom(target: MessageRecipients, retryId: Long? = null): CordaFuture<Any> {
        val response = openFuture<Any>()
        network.runOnNextMessage("test.response") { netMessage ->
            response.set(netMessage.data.deserialize())
        }
        network.send("test.request", TestRequest(replyTo = network.myAddress), target, retryId = retryId)
        return response
    }

    /**
     * Registers a handler for the given topic and session that runs the given callback with the message and then removes
     * itself. This is useful for one-shot handlers that aren't supposed to stick around permanently. Note that this callback
     * doesn't take the registration object, unlike the callback to [MessagingService.addMessageHandler].
     *
     * @param topic identifier for the topic and session to listen for messages arriving on.
     */
    inline fun MessagingService.runOnNextMessage(topic: String, crossinline callback: (ReceivedMessage) -> Unit) {
        val consumed = AtomicBoolean()
        addMessageHandler(topic) { msg, reg ->
            removeMessageHandler(reg)
            check(!consumed.getAndSet(true)) { "Called more than once" }
            check(msg.topic == topic) { "Topic/session mismatch: ${msg.topic} vs $topic" }
            callback(msg)
        }
    }

    @CordaSerializable
    private data class TestRequest(val replyTo: SingleMessageRecipient)
}<|MERGE_RESOLUTION|>--- conflicted
+++ resolved
@@ -98,9 +98,6 @@
 
             // Restart the node and expect a response
             val aliceRestarted = startAlice()
-<<<<<<< HEAD
-            val response = aliceRestarted.network.onNext<Any>(dummyTopic, sessionId).getOrThrow(1.minutes)
-=======
 
             val responseFuture = openFuture<Any>()
             aliceRestarted.network.runOnNextMessage("test.response") {
@@ -108,7 +105,6 @@
             }
             val response = responseFuture.getOrThrow()
 
->>>>>>> d072f6c2
             assertThat(crashingNodes.requestsReceived.get()).isGreaterThan(numberOfRequestsReceived)
             assertThat(response).isEqualTo(responseMessage)
         }
