package net.corda.node.internal

import com.codahale.metrics.MetricRegistry
import com.google.common.collect.MutableClassToInstanceMap
import com.google.common.util.concurrent.MoreExecutors
import net.corda.confidential.SwapIdentitiesFlow
import net.corda.confidential.SwapIdentitiesHandler
import net.corda.core.CordaException
import net.corda.core.concurrent.CordaFuture
import net.corda.core.context.InvocationContext
import net.corda.core.crypto.sign
import net.corda.core.flows.*
import net.corda.core.identity.CordaX500Name
import net.corda.core.identity.Party
import net.corda.core.identity.PartyAndCertificate
import net.corda.core.internal.FlowStateMachine
import net.corda.core.internal.GlobalProperties.networkParameters
import net.corda.core.internal.VisibleForTesting
import net.corda.core.internal.concurrent.map
import net.corda.core.internal.concurrent.openFuture
import net.corda.core.internal.uncheckedCast
import net.corda.core.messaging.*
import net.corda.core.node.*
import net.corda.core.node.services.*
import net.corda.core.serialization.SerializationWhitelist
import net.corda.core.serialization.SerializeAsToken
import net.corda.core.serialization.SingletonSerializeAsToken
import net.corda.core.serialization.serialize
import net.corda.core.transactions.SignedTransaction
import net.corda.core.utilities.NetworkHostAndPort
import net.corda.core.utilities.debug
import net.corda.core.utilities.getOrThrow
import net.corda.node.VersionInfo
import net.corda.node.internal.classloading.requireAnnotation
import net.corda.node.internal.cordapp.CordappLoader
import net.corda.node.internal.cordapp.CordappProviderImpl
import net.corda.node.internal.cordapp.CordappProviderInternal
import net.corda.node.internal.security.RPCSecurityManager
import net.corda.node.services.ContractUpgradeHandler
import net.corda.node.services.FinalityHandler
import net.corda.node.services.NotaryChangeHandler
import net.corda.node.services.api.*
import net.corda.node.services.config.*
import net.corda.node.services.events.NodeSchedulerService
import net.corda.node.services.events.ScheduledActivityObserver
import net.corda.node.services.identity.PersistentIdentityService
import net.corda.node.services.keys.PersistentKeyManagementService
import net.corda.node.services.messaging.MessagingService
import net.corda.node.services.network.*
import net.corda.node.services.persistence.*
import net.corda.node.services.schema.HibernateObserver
import net.corda.node.services.schema.NodeSchemaService
import net.corda.node.services.statemachine.*
import net.corda.node.services.transactions.*
import net.corda.node.services.upgrade.ContractUpgradeServiceImpl
import net.corda.node.services.vault.NodeVaultService
import net.corda.node.services.vault.VaultSoftLockManager
import net.corda.node.shell.InteractiveShell
import net.corda.node.utilities.AffinityExecutor
import net.corda.nodeapi.internal.DevIdentityGenerator
import net.corda.nodeapi.internal.crypto.X509Utilities
import net.corda.nodeapi.internal.persistence.CordaPersistence
import net.corda.nodeapi.internal.persistence.DatabaseConfig
import net.corda.nodeapi.internal.persistence.HibernateConfiguration
import net.corda.nodeapi.internal.sign
import net.corda.nodeapi.internal.storeLegalIdentity
import org.apache.activemq.artemis.utils.ReusableLatch
import org.hibernate.type.descriptor.java.JavaTypeDescriptorRegistry
import org.slf4j.Logger
import rx.Observable
import rx.Scheduler
import java.io.IOException
import java.lang.reflect.InvocationTargetException
import java.security.KeyPair
import java.security.KeyStoreException
import java.security.PublicKey
import java.security.cert.X509Certificate
import java.sql.Connection
import java.time.Clock
import java.time.Duration
import java.util.*
import java.util.concurrent.ConcurrentHashMap
import java.util.concurrent.ExecutorService
import java.util.concurrent.TimeUnit.SECONDS
import kotlin.collections.set
import kotlin.reflect.KClass
import net.corda.core.crypto.generateKeyPair as cryptoGenerateKeyPair

/**
 * A base node implementation that can be customised either for production (with real implementations that do real
 * I/O), or a mock implementation suitable for unit test environments.
 *
 * Marked as SingletonSerializeAsToken to prevent the invisible reference to AbstractNode in the ServiceHub accidentally
 * sweeping up the Node into the Kryo checkpoint serialization via any flows holding a reference to ServiceHub.
 */
// TODO Log warning if this node is a notary but not one of the ones specified in the network parameters, both for core and custom

// In theory the NodeInfo for the node should be passed in, instead, however currently this is constructed by the
// AbstractNode. It should be possible to generate the NodeInfo outside of AbstractNode, so it can be passed in.
abstract class AbstractNode(val configuration: NodeConfiguration,
                            val platformClock: CordaClock,
                            protected val versionInfo: VersionInfo,
                            protected val cordappLoader: CordappLoader,
                            private val busyNodeLatch: ReusableLatch = ReusableLatch()) : SingletonSerializeAsToken() {

    private class StartedNodeImpl<out N : AbstractNode>(
            override val internals: N,
            services: ServiceHubInternalImpl,
            override val info: NodeInfo,
            override val checkpointStorage: CheckpointStorage,
            override val smm: StateMachineManager,
            override val attachments: NodeAttachmentService,
            override val network: MessagingService,
            override val database: CordaPersistence,
            override val rpcOps: CordaRPCOps,
            flowStarter: FlowStarter,
            override val notaryService: NotaryService?) : StartedNode<N> {
        override val services: StartedNodeServices = object : StartedNodeServices, ServiceHubInternal by services, FlowStarter by flowStarter {}
    }

    protected abstract val log: Logger

    // We will run as much stuff in this single thread as possible to keep the risk of thread safety bugs low during the
    // low-performance prototyping period.
    protected abstract val serverThread: AffinityExecutor

    private val cordappServices = MutableClassToInstanceMap.create<SerializeAsToken>()
    private val flowFactories = ConcurrentHashMap<Class<out FlowLogic<*>>, InitiatedFlowFactory<*>>()

    protected val services: ServiceHubInternal get() = _services
    private lateinit var _services: ServiceHubInternalImpl
    protected var myNotaryIdentity: PartyAndCertificate? = null
    private lateinit var checkpointStorage: CheckpointStorage
    private lateinit var tokenizableServices: List<Any>
    protected lateinit var attachments: NodeAttachmentService
    protected lateinit var network: MessagingService
    protected val runOnStop = ArrayList<() -> Any?>()
    private val _nodeReadyFuture = openFuture<Unit>()
    protected var networkMapClient: NetworkMapClient? = null
    protected lateinit var networkMapUpdater: NetworkMapUpdater
    lateinit var securityManager: RPCSecurityManager

    /** Completes once the node has successfully registered with the network map service
     * or has loaded network map data from local database */
    val nodeReadyFuture: CordaFuture<Unit> get() = _nodeReadyFuture

    open val serializationWhitelists: List<SerializationWhitelist> by lazy {
        cordappLoader.cordapps.flatMap { it.serializationWhitelists }
    }

    /** Set to non-null once [start] has been successfully called. */
    open val started get() = _started
    @Volatile private var _started: StartedNode<AbstractNode>? = null

    /** The implementation of the [CordaRPCOps] interface used by this node. */
    open fun makeRPCOps(flowStarter: FlowStarter, database: CordaPersistence, smm: StateMachineManager): CordaRPCOps {
        return SecureCordaRPCOps(services, smm, database, flowStarter)
    }

    private fun initCertificate() {
        if (configuration.devMode) {
            log.warn("Corda node is running in dev mode.")
            configuration.configureWithDevSSLCertificate()
        }
        validateKeystore()
    }

    open fun generateAndSaveNodeInfo(): NodeInfo {
        check(started == null) { "Node has already been started" }
        log.info("Generating nodeInfo ...")
        initCertificate()
        val schemaService = NodeSchemaService(cordappLoader.cordappSchemas)
        val (identity, identityKeyPair) = obtainIdentity(notaryConfig = null)
        return initialiseDatabasePersistence(schemaService, makeIdentityService(identity.certificate)) { database ->
            // TODO The fact that we need to specify an empty list of notaries just to generate our node info looks like
            // a code smell.
            val persistentNetworkMapCache = PersistentNetworkMapCache(database, notaries = emptyList())
            persistentNetworkMapCache.start()
            val (keyPairs, info) = initNodeInfo(persistentNetworkMapCache, identity, identityKeyPair)
            val signedNodeInfo = info.sign { publicKey, serialised ->
                val privateKey = keyPairs.single { it.public == publicKey }.private
                privateKey.sign(serialised.bytes)
            }
            NodeInfoWatcher.saveToFile(configuration.baseDirectory, signedNodeInfo)
            info
        }
    }

    open fun start(): StartedNode<AbstractNode> {
        check(started == null) { "Node has already been started" }
        log.info("Node starting up ...")
        initCertificate()
        val schemaService = NodeSchemaService(cordappLoader.cordappSchemas, configuration.notary != null)
        val (identity, identityKeyPair) = obtainIdentity(notaryConfig = null)
        val identityService = makeIdentityService(identity.certificate)
        networkMapClient = configuration.compatibilityZoneURL?.let { NetworkMapClient(it, identityService.trustRoot) }
<<<<<<< HEAD
        this.networkParameters = retrieveNetworkParameters(identityService.trustRoot)
=======
        networkParameters = NetworkParametersReader(identityService.trustRoot, networkMapClient, configuration.baseDirectory).networkParameters
        check(networkParameters.minimumPlatformVersion <= versionInfo.platformVersion) {
            "Node's platform version is lower than network's required minimumPlatformVersion"
        }
>>>>>>> 38a30e6e
        // Do all of this in a database transaction so anything that might need a connection has one.
        val (startedImpl, schedulerService) = initialiseDatabasePersistence(schemaService, identityService) { database ->
            val networkMapCache = NetworkMapCacheImpl(PersistentNetworkMapCache(database, networkParameters.notaries).start(), identityService)
            val (keyPairs, info) = initNodeInfo(networkMapCache, identity, identityKeyPair)
            identityService.loadIdentities(info.legalIdentitiesAndCerts)
            val transactionStorage = makeTransactionStorage(database, configuration.transactionCacheSizeBytes)
            val nodeServices = makeServices(keyPairs, schemaService, transactionStorage, database, info, identityService, networkMapCache)
            val notaryService = makeNotaryService(nodeServices, database)
            val smm = makeStateMachineManager(database)
            val flowLogicRefFactory = FlowLogicRefFactoryImpl(cordappLoader.appClassLoader)
            val flowStarter = FlowStarterImpl(serverThread, smm, flowLogicRefFactory)
            val schedulerService = NodeSchedulerService(
                    platformClock,
                    database,
                    flowStarter,
                    transactionStorage,
                    unfinishedSchedules = busyNodeLatch,
                    serverThread = serverThread,
                    flowLogicRefFactory = flowLogicRefFactory)
            if (serverThread is ExecutorService) {
                runOnStop += {
                    // We wait here, even though any in-flight messages should have been drained away because the
                    // server thread can potentially have other non-messaging tasks scheduled onto it. The timeout value is
                    // arbitrary and might be inappropriate.
                    MoreExecutors.shutdownAndAwaitTermination(serverThread as ExecutorService, 50, SECONDS)
                }
            }
            makeVaultObservers(schedulerService, database.hibernateConfig, smm, schemaService, flowLogicRefFactory)
            val rpcOps = makeRPCOps(flowStarter, database, smm)
            startMessagingService(rpcOps)
            installCoreFlows()
            val cordaServices = installCordaServices(flowStarter)
            tokenizableServices = nodeServices + cordaServices + schedulerService
            registerCordappFlows(smm)
            _services.rpcFlows += cordappLoader.cordapps.flatMap { it.rpcFlows }
            startShell(rpcOps)
            Pair(StartedNodeImpl(this, _services, info, checkpointStorage, smm, attachments, network, database, rpcOps, flowStarter, notaryService), schedulerService)
        }
        networkMapUpdater = NetworkMapUpdater(services.networkMapCache,
                NodeInfoWatcher(configuration.baseDirectory, getRxIoScheduler(), Duration.ofMillis(configuration.additionalNodeInfoPollingFrequencyMsec)),
                networkMapClient,
                networkParameters.serialize().hash,
                configuration.baseDirectory)
        runOnStop += networkMapUpdater::close

        networkMapUpdater.updateNodeInfo(services.myInfo) {
            it.sign { publicKey, serialised ->
                services.keyManagementService.sign(serialised.bytes, publicKey).withoutKey()
            }
        }
        networkMapUpdater.subscribeToNetworkMap()

        // If we successfully  loaded network data from database, we set this future to Unit.
        _nodeReadyFuture.captureLater(services.networkMapCache.nodeReady.map { Unit })

        return startedImpl.apply {
            database.transaction {
                smm.start(tokenizableServices)
                // Shut down the SMM so no Fibers are scheduled.
                runOnStop += { smm.stop(acceptableLiveFiberCountOnStop()) }
                schedulerService.start()
            }
            _started = this
        }
    }

    /**
     * Should be [rx.schedulers.Schedulers.io] for production,
     * or [rx.internal.schedulers.CachedThreadScheduler] (with shutdown registered with [runOnStop]) for shared-JVM testing.
     */
    protected abstract fun getRxIoScheduler(): Scheduler

    open fun startShell(rpcOps: CordaRPCOps) {
        if (configuration.shouldInitCrashShell()) {
            InteractiveShell.startShell(configuration, rpcOps, securityManager, _services.identityService, _services.database)
        }
    }

    private fun initNodeInfo(networkMapCache: NetworkMapCacheBaseInternal,
                             identity: PartyAndCertificate,
                             identityKeyPair: KeyPair): Pair<Set<KeyPair>, NodeInfo> {
        val keyPairs = mutableSetOf(identityKeyPair)

        myNotaryIdentity = configuration.notary?.let {
            if (it.isClusterConfig) {
                val (notaryIdentity, notaryIdentityKeyPair) = obtainIdentity(it)
                keyPairs += notaryIdentityKeyPair
                notaryIdentity
            } else {
                // In case of a single notary service myNotaryIdentity will be the node's single identity.
                identity
            }
        }

        var info = NodeInfo(
                myAddresses(),
                setOf(identity, myNotaryIdentity).filterNotNull(),
                versionInfo.platformVersion,
                platformClock.instant().toEpochMilli()
        )
        // Check if we have already stored a version of 'our own' NodeInfo, this is to avoid regenerating it with
        // a different timestamp.
        networkMapCache.getNodesByLegalName(configuration.myLegalName).firstOrNull()?.let {
            if (info.copy(serial = it.serial) == it) {
                info = it
            }
        }
        return Pair(keyPairs, info)
    }

    protected abstract fun myAddresses(): List<NetworkHostAndPort>
    protected open fun makeStateMachineManager(database: CordaPersistence): StateMachineManager {
        return StateMachineManagerImpl(
                services,
                checkpointStorage,
                serverThread,
                database,
                busyNodeLatch,
                cordappLoader.appClassLoader
        )
    }

    private class ServiceInstantiationException(cause: Throwable?) : CordaException("Service Instantiation Error", cause)

    private fun installCordaServices(flowStarter: FlowStarter): List<SerializeAsToken> {
        val loadedServices = cordappLoader.cordapps.flatMap { it.services }
        return filterServicesToInstall(loadedServices).mapNotNull {
            try {
                installCordaService(flowStarter, it)
            } catch (e: NoSuchMethodException) {
                log.error("${it.name}, as a Corda service, must have a constructor with a single parameter of type " +
                        ServiceHub::class.java.name)
                null
            } catch (e: ServiceInstantiationException) {
                log.error("Corda service ${it.name} failed to instantiate", e.cause)
                null
            } catch (e: Exception) {
                log.error("Unable to install Corda service ${it.name}", e)
                null
            }
        }
    }

    private fun filterServicesToInstall(loadedServices: List<Class<out SerializeAsToken>>): List<Class<out SerializeAsToken>> {
        val customNotaryServiceList = loadedServices.filter { isNotaryService(it) }
        if (customNotaryServiceList.isNotEmpty()) {
            if (configuration.notary?.custom == true) {
                require(customNotaryServiceList.size == 1) {
                    "Attempting to install more than one notary service: ${customNotaryServiceList.joinToString()}"
                }
            } else return loadedServices - customNotaryServiceList
        }
        return loadedServices
    }

    /**
     * If the [serviceClass] is a notary service, it will only be enable if the "custom" flag is set in
     * the notary configuration.
     */
    private fun isNotaryService(serviceClass: Class<*>) = NotaryService::class.java.isAssignableFrom(serviceClass)

    /**
     * This customizes the ServiceHub for each CordaService that is initiating flows
     */
    private class AppServiceHubImpl<T : SerializeAsToken>(private val serviceHub: ServiceHub, private val flowStarter: FlowStarter) : AppServiceHub, ServiceHub by serviceHub {
        lateinit var serviceInstance: T
        override fun <T> startTrackedFlow(flow: FlowLogic<T>): FlowProgressHandle<T> {
            val stateMachine = startFlowChecked(flow)
            return FlowProgressHandleImpl(
                    id = stateMachine.id,
                    returnValue = stateMachine.resultFuture,
                    progress = stateMachine.logic.track()?.updates ?: Observable.empty()
            )
        }

        override fun <T> startFlow(flow: FlowLogic<T>): FlowHandle<T> {
            val stateMachine = startFlowChecked(flow)
            return FlowHandleImpl(id = stateMachine.id, returnValue = stateMachine.resultFuture)
        }

        private fun <T> startFlowChecked(flow: FlowLogic<T>): FlowStateMachine<T> {
            val logicType = flow.javaClass
            require(logicType.isAnnotationPresent(StartableByService::class.java)) { "${logicType.name} was not designed for starting by a CordaService" }
            // TODO check service permissions
            // TODO switch from myInfo.legalIdentities[0].name to current node's identity as soon as available
            val context = InvocationContext.service(serviceInstance.javaClass.name, myInfo.legalIdentities[0].name)
            return flowStarter.startFlow(flow, context).getOrThrow()
        }

        override fun equals(other: Any?): Boolean {
            if (this === other) return true
            if (other !is AppServiceHubImpl<*>) return false
            return serviceHub == other.serviceHub
                    && flowStarter == other.flowStarter
                    && serviceInstance == other.serviceInstance
        }

        override fun hashCode() = Objects.hash(serviceHub, flowStarter, serviceInstance)
    }

    private fun <T : SerializeAsToken> installCordaService(flowStarter: FlowStarter, serviceClass: Class<T>): T {
        serviceClass.requireAnnotation<CordaService>()
        val service = try {
            val serviceContext = AppServiceHubImpl<T>(services, flowStarter)
            if (isNotaryService(serviceClass)) {
                check(myNotaryIdentity != null) { "Trying to install a notary service but no notary identity specified" }
                val constructor = serviceClass.getDeclaredConstructor(AppServiceHub::class.java, PublicKey::class.java).apply { isAccessible = true }
                serviceContext.serviceInstance = constructor.newInstance(serviceContext, myNotaryIdentity!!.owningKey)
                serviceContext.serviceInstance
            } else {
                try {
                    val extendedServiceConstructor = serviceClass.getDeclaredConstructor(AppServiceHub::class.java).apply { isAccessible = true }
                    serviceContext.serviceInstance = extendedServiceConstructor.newInstance(serviceContext)
                    serviceContext.serviceInstance
                } catch (ex: NoSuchMethodException) {
                    val constructor = serviceClass.getDeclaredConstructor(ServiceHub::class.java).apply { isAccessible = true }
                    log.warn("${serviceClass.name} is using legacy CordaService constructor with ServiceHub parameter. Upgrade to an AppServiceHub parameter to enable updated API features.")
                    constructor.newInstance(services)
                }
            }
        } catch (e: InvocationTargetException) {
            throw ServiceInstantiationException(e.cause)
        }
        cordappServices.putInstance(serviceClass, service)

        if (service is NotaryService) handleCustomNotaryService(service)

        log.info("Installed ${serviceClass.name} Corda service")
        return service
    }

    private fun handleCustomNotaryService(service: NotaryService) {
        runOnStop += service::stop
        service.start()
        installCoreFlow(NotaryFlow.Client::class, service::createServiceFlow)
    }

    private fun registerCordappFlows(smm: StateMachineManager) {
        cordappLoader.cordapps.flatMap { it.initiatedFlows }
                .forEach {
                    try {
                        registerInitiatedFlowInternal(smm, it, track = false)
                    } catch (e: NoSuchMethodException) {
                        log.error("${it.name}, as an initiated flow, must have a constructor with a single parameter " +
                                "of type ${Party::class.java.name}")
                    } catch (e: Exception) {
                        log.error("Unable to register initiated flow ${it.name}", e)
                    }
                }
    }

    internal fun <T : FlowLogic<*>> registerInitiatedFlow(smm: StateMachineManager, initiatedFlowClass: Class<T>): Observable<T> {
        return registerInitiatedFlowInternal(smm, initiatedFlowClass, track = true)
    }

    // TODO remove once not needed
    private fun deprecatedFlowConstructorMessage(flowClass: Class<*>): String {
        return "Installing flow factory for $flowClass accepting a ${Party::class.java.simpleName}, which is deprecated. " +
                "It should accept a ${FlowSession::class.java.simpleName} instead"
    }

    private fun <F : FlowLogic<*>> registerInitiatedFlowInternal(smm: StateMachineManager, initiatedFlow: Class<F>, track: Boolean): Observable<F> {
        val constructors = initiatedFlow.declaredConstructors.associateBy { it.parameterTypes.toList() }
        val flowSessionCtor = constructors[listOf(FlowSession::class.java)]?.apply { isAccessible = true }
        val ctor: (FlowSession) -> F = if (flowSessionCtor == null) {
            // Try to fallback to a Party constructor
            val partyCtor = constructors[listOf(Party::class.java)]?.apply { isAccessible = true }
            if (partyCtor == null) {
                throw IllegalArgumentException("$initiatedFlow must have a constructor accepting a ${FlowSession::class.java.name}")
            } else {
                log.warn(deprecatedFlowConstructorMessage(initiatedFlow))
            }
            { flowSession: FlowSession -> uncheckedCast(partyCtor.newInstance(flowSession.counterparty)) }
        } else {
            { flowSession: FlowSession -> uncheckedCast(flowSessionCtor.newInstance(flowSession)) }
        }
        val initiatingFlow = initiatedFlow.requireAnnotation<InitiatedBy>().value.java
        val (version, classWithAnnotation) = initiatingFlow.flowVersionAndInitiatingClass
        require(classWithAnnotation == initiatingFlow) {
            "${InitiatedBy::class.java.name} must point to ${classWithAnnotation.name} and not ${initiatingFlow.name}"
        }
        val flowFactory = InitiatedFlowFactory.CorDapp(version, initiatedFlow.appName, ctor)
        val observable = internalRegisterFlowFactory(smm, initiatingFlow, flowFactory, initiatedFlow, track)
        log.info("Registered ${initiatingFlow.name} to initiate ${initiatedFlow.name} (version $version)")
        return observable
    }

    internal fun <F : FlowLogic<*>> internalRegisterFlowFactory(smm: StateMachineManager,
                                                                initiatingFlowClass: Class<out FlowLogic<*>>,
                                                                flowFactory: InitiatedFlowFactory<F>,
                                                                initiatedFlowClass: Class<F>,
                                                                track: Boolean): Observable<F> {
        val observable = if (track) {
            smm.changes.filter { it is StateMachineManager.Change.Add }.map { it.logic }.ofType(initiatedFlowClass)
        } else {
            Observable.empty()
        }
        flowFactories[initiatingFlowClass] = flowFactory
        return observable
    }

    /**
     * Installs a flow that's core to the Corda platform. Unlike CorDapp flows which are versioned individually using
     * [InitiatingFlow.version], core flows have the same version as the node's platform version. To cater for backwards
     * compatibility [flowFactory] provides a second parameter which is the platform version of the initiating party.
     */
    @VisibleForTesting
    fun installCoreFlow(clientFlowClass: KClass<out FlowLogic<*>>, flowFactory: (FlowSession) -> FlowLogic<*>) {
        require(clientFlowClass.java.flowVersionAndInitiatingClass.first == 1) {
            "${InitiatingFlow::class.java.name}.version not applicable for core flows; their version is the node's platform version"
        }
        flowFactories[clientFlowClass.java] = InitiatedFlowFactory.Core(flowFactory)
        log.debug { "Installed core flow ${clientFlowClass.java.name}" }
    }


    private fun installCoreFlows() {
        installCoreFlow(FinalityFlow::class, ::FinalityHandler)
        installCoreFlow(NotaryChangeFlow::class, ::NotaryChangeHandler)
        installCoreFlow(ContractUpgradeFlow.Initiate::class, ::ContractUpgradeHandler)
        installCoreFlow(SwapIdentitiesFlow::class, ::SwapIdentitiesHandler)
    }

    /**
     * Builds node internal, advertised, and plugin services.
     * Returns a list of tokenizable services to be added to the serialisation context.
     */
    private fun makeServices(keyPairs: Set<KeyPair>, schemaService: SchemaService, transactionStorage: WritableTransactionStorage, database: CordaPersistence, info: NodeInfo, identityService: IdentityServiceInternal, networkMapCache: NetworkMapCacheInternal): MutableList<Any> {
        checkpointStorage = DBCheckpointStorage()
        val metrics = MetricRegistry()
        attachments = NodeAttachmentService(metrics, configuration.attachmentContentCacheSizeBytes, configuration.attachmentCacheBound)
        val cordappProvider = makeCordappProviderImpl(cordappLoader, attachments, networkParameters)
        val keyManagementService = makeKeyManagementService(identityService, keyPairs)
        _services = ServiceHubInternalImpl(
                identityService,
                keyManagementService,
                schemaService,
                transactionStorage,
                MonitoringService(metrics),
                cordappProvider,
                database,
                info,
                networkMapCache)
        network = makeMessagingService(database, info)
        val tokenizableServices = mutableListOf(attachments, network, services.vaultService,
                services.keyManagementService, services.identityService, platformClock,
                services.auditService, services.monitoringService, services.networkMapCache, services.schemaService,
                services.transactionVerifierService, services.validatedTransactions, services.contractUpgradeService,
                services, cordappProvider, this)
        return tokenizableServices
    }

    protected open fun makeCordappProviderImpl(cordappLoader: CordappLoader, attachments: NodeAttachmentService, networkParameters: NetworkParameters) = CordappProviderImpl(cordappLoader, attachments, networkParameters)

    protected open fun makeTransactionStorage(database: CordaPersistence, transactionCacheSizeBytes: Long): WritableTransactionStorage = DBTransactionStorage(transactionCacheSizeBytes)
    private fun makeVaultObservers(schedulerService: SchedulerService, hibernateConfig: HibernateConfiguration, smm: StateMachineManager, schemaService: SchemaService, flowLogicRefFactory: FlowLogicRefFactory) {
        VaultSoftLockManager.install(services.vaultService, smm)
        ScheduledActivityObserver.install(services.vaultService, schedulerService, flowLogicRefFactory)
        HibernateObserver.install(services.vaultService.rawUpdates, hibernateConfig, schemaService)
    }

    @VisibleForTesting
    protected open fun acceptableLiveFiberCountOnStop(): Int = 0

    private fun validateKeystore() {
        val containCorrectKeys = try {
            // This will throw IOException if key file not found or KeyStoreException if keystore password is incorrect.
            val sslKeystore = configuration.loadSslKeyStore()
            val identitiesKeystore = configuration.loadNodeKeyStore()
            X509Utilities.CORDA_CLIENT_TLS in sslKeystore && X509Utilities.CORDA_CLIENT_CA in identitiesKeystore
        } catch (e: KeyStoreException) {
            log.warn("Certificate key store found but key store password does not match configuration.")
            false
        } catch (e: IOException) {
            false
        }
        require(containCorrectKeys) {
            "Identity certificate not found. " +
                    "Please either copy your existing identity key and certificate from another node, " +
                    "or if you don't have one yet, fill out the config file and run corda.jar --initial-registration. " +
                    "Read more at: https://docs.corda.net/permissioning.html"
        }

        // Check all cert path chain to the trusted root
        val sslCertChainRoot = configuration.loadSslKeyStore().getCertificateChain(X509Utilities.CORDA_CLIENT_TLS).last()
        val nodeCaCertChainRoot = configuration.loadNodeKeyStore().getCertificateChain(X509Utilities.CORDA_CLIENT_CA).last()
        val trustRoot = configuration.loadTrustStore().getCertificate(X509Utilities.CORDA_ROOT_CA)

        require(sslCertChainRoot == trustRoot) { "TLS certificate must chain to the trusted root." }
        require(nodeCaCertChainRoot == trustRoot) { "Client CA certificate must chain to the trusted root." }
    }

    // Specific class so that MockNode can catch it.
    class DatabaseConfigurationException(msg: String) : CordaException(msg)

    protected open fun <T> initialiseDatabasePersistence(schemaService: SchemaService, identityService: IdentityService, insideTransaction: (CordaPersistence) -> T): T {
        val props = configuration.dataSourceProperties
        if (props.isNotEmpty()) {
            val database = configureDatabase(props, configuration.database, identityService, schemaService)
            // Now log the vendor string as this will also cause a connection to be tested eagerly.
            logVendorString(database, log)
            runOnStop += database::close
            return database.transaction {
                insideTransaction(database)
            }
        } else {
            throw DatabaseConfigurationException("There must be a database configured.")
        }
    }

    private fun makeNotaryService(tokenizableServices: MutableList<Any>, database: CordaPersistence): NotaryService? {
        return configuration.notary?.let {
            makeCoreNotaryService(it, database).also {
                tokenizableServices.add(it)
                runOnStop += it::stop
                installCoreFlow(NotaryFlow.Client::class, it::createServiceFlow)
                log.info("Running core notary: ${it.javaClass.name}")
                it.start()
            }
        }
    }

    open protected fun checkNetworkMapIsInitialized() {
        if (!services.networkMapCache.loadDBSuccess) {
            // TODO: There should be a consistent approach to configuration error exceptions.
            throw NetworkMapCacheEmptyException()
        }
    }

    protected open fun makeKeyManagementService(identityService: IdentityServiceInternal, keyPairs: Set<KeyPair>): KeyManagementService {
        return PersistentKeyManagementService(identityService, keyPairs)
    }

<<<<<<< HEAD
    protected open fun retrieveNetworkParameters(trustRoot: X509Certificate): NetworkParameters {
        val networkParamsFile = configuration.baseDirectory / NETWORK_PARAMS_FILE_NAME

        val networkParameters = if (networkParamsFile.exists()) {
            networkParamsFile.readAll().deserialize<SignedDataWithCert<NetworkParameters>>().verifiedNetworkMapCert(trustRoot)
        } else {
            log.info("No network-parameters file found. Expecting network parameters to be available from the network map.")
            val networkMapClient = checkNotNull(networkMapClient) {
                "Node hasn't been configured to connect to a network map from which to get the network parameters"
            }
            val (networkMap, _) = networkMapClient.getNetworkMap()
            val signedParams = networkMapClient.getNetworkParameters(networkMap.networkParameterHash)
            val verifiedParams = signedParams.verifiedNetworkMapCert(trustRoot)
            signedParams.serialize().open().copyTo(configuration.baseDirectory / NETWORK_PARAMS_FILE_NAME)
            verifiedParams
        }

        log.info("Loaded network parameters: $networkParameters")
        check(networkParameters.minimumPlatformVersion <= versionInfo.platformVersion) {
            "Node's platform version is lower than network's required minimumPlatformVersion"
        }
        return networkParameters
    }

=======
>>>>>>> 38a30e6e
    private fun makeCoreNotaryService(notaryConfig: NotaryConfig, database: CordaPersistence): NotaryService {
        val notaryKey = myNotaryIdentity?.owningKey ?: throw IllegalArgumentException("No notary identity initialized when creating a notary service")
        return notaryConfig.run {
            if (raft != null) {
                val uniquenessProvider = RaftUniquenessProvider(configuration, database, services.monitoringService.metrics, raft)
                (if (validating) ::RaftValidatingNotaryService else ::RaftNonValidatingNotaryService)(services, notaryKey, uniquenessProvider)
            } else if (bftSMaRt != null) {
                if (validating) throw IllegalArgumentException("Validating BFTSMaRt notary not supported")
                BFTNonValidatingNotaryService(services, notaryKey, bftSMaRt, makeBFTCluster(notaryKey, bftSMaRt))
            } else {
                (if (validating) ::ValidatingNotaryService else ::SimpleNotaryService)(services, notaryKey)
            }
        }
    }

    protected open fun makeBFTCluster(notaryKey: PublicKey, bftSMaRtConfig: BFTSMaRtConfiguration): BFTSMaRt.Cluster {
        return object : BFTSMaRt.Cluster {
            override fun waitUntilAllReplicasHaveInitialized() {
                log.warn("A BFT replica may still be initializing, in which case the upcoming consensus change may cause it to spin.")
            }
        }
    }

    private fun makeIdentityService(identityCert: X509Certificate): PersistentIdentityService {
        val trustRoot = configuration.loadTrustStore().getCertificate(X509Utilities.CORDA_ROOT_CA)
        val nodeCa = configuration.loadNodeKeyStore().getCertificate(X509Utilities.CORDA_CLIENT_CA)
        return PersistentIdentityService(trustRoot, identityCert, nodeCa)
    }

    protected abstract fun makeTransactionVerifierService(): TransactionVerifierService

    open fun stop() {
        // TODO: We need a good way of handling "nice to have" shutdown events, especially those that deal with the
        // network, including unsubscribing from updates from remote services. Possibly some sort of parameter to stop()
        // to indicate "Please shut down gracefully" vs "Shut down now".
        // Meanwhile, we let the remote service send us updates until the acknowledgment buffer overflows and it
        // unsubscribes us forcibly, rather than blocking the shutdown process.

        // Run shutdown hooks in opposite order to starting
        for (toRun in runOnStop.reversed()) {
            toRun()
        }
        runOnStop.clear()
        _started = null
    }

    protected abstract fun makeMessagingService(database: CordaPersistence, info: NodeInfo): MessagingService
    protected abstract fun startMessagingService(rpcOps: RPCOps)

    private fun obtainIdentity(notaryConfig: NotaryConfig?): Pair<PartyAndCertificate, KeyPair> {
        val keyStore = configuration.loadNodeKeyStore()

        val (id, singleName) = if (notaryConfig == null || !notaryConfig.isClusterConfig) {
            // Node's main identity or if it's a single node notary
            Pair(DevIdentityGenerator.NODE_IDENTITY_ALIAS_PREFIX, configuration.myLegalName)
        } else {
            // The node is part of a distributed notary whose identity must already be generated beforehand.
            Pair(DevIdentityGenerator.DISTRIBUTED_NOTARY_ALIAS_PREFIX, null)
        }
        // TODO: Integrate with Key management service?
        val privateKeyAlias = "$id-private-key"

        if (privateKeyAlias !in keyStore) {
            singleName ?: throw IllegalArgumentException(
                    "Unable to find in the key store the identity of the distributed notary the node is part of")
            log.info("$privateKeyAlias not found in key store ${configuration.nodeKeystore}, generating fresh key!")
            // TODO This check shouldn't be needed
            check(singleName == configuration.myLegalName)
            keyStore.storeLegalIdentity(privateKeyAlias, generateKeyPair())
        }

        val (x509Cert, keyPair) = keyStore.getCertificateAndKeyPair(privateKeyAlias)

        // TODO: Use configuration to indicate composite key should be used instead of public key for the identity.
        val compositeKeyAlias = "$id-composite-key"
        val certificates = if (compositeKeyAlias in keyStore) {
            // Use composite key instead if it exists
            val certificate = keyStore.getCertificate(compositeKeyAlias)
            // We have to create the certificate chain for the composite key manually, this is because we don't have a keystore
            // provider that understand compositeKey-privateKey combo. The cert chain is created using the composite key certificate +
            // the tail of the private key certificates, as they are both signed by the same certificate chain.
            listOf(certificate) + keyStore.getCertificateChain(privateKeyAlias).drop(1)
        } else {
            keyStore.getCertificateChain(privateKeyAlias).let {
                check(it[0] == x509Cert) { "Certificates from key store do not line up!" }
                it
            }
        }

        val subject = CordaX500Name.build(certificates[0].subjectX500Principal)
        // TODO Include the name of the distributed notary, which the node is part of, in the notary config so that we
        // can cross-check the identity we get from the key store
        if (singleName != null && subject != singleName) {
            throw ConfigurationException("The name '$singleName' for $id doesn't match what's in the key store: $subject")
        }

        val certPath = X509Utilities.buildCertPath(certificates)
        return Pair(PartyAndCertificate(certPath), keyPair)
    }

    protected open fun generateKeyPair() = cryptoGenerateKeyPair()
    protected open fun makeVaultService(keyManagementService: KeyManagementService, stateLoader: StateLoader, hibernateConfig: HibernateConfiguration): VaultServiceInternal {
        return NodeVaultService(platformClock, keyManagementService, stateLoader, hibernateConfig)
    }

    private inner class ServiceHubInternalImpl(
            override val identityService: IdentityService,
            // Place the long term identity key in the KMS. Eventually, this is likely going to be separated again because
            // the KMS is meant for derived temporary keys used in transactions, and we're not supposed to sign things with
            // the identity key. But the infrastructure to make that easy isn't here yet.
            override val keyManagementService: KeyManagementService,
            override val schemaService: SchemaService,
            override val validatedTransactions: WritableTransactionStorage,
            override val monitoringService: MonitoringService,
            override val cordappProvider: CordappProviderInternal,
            override val database: CordaPersistence,
            override val myInfo: NodeInfo,
            override val networkMapCache: NetworkMapCacheInternal
    ) : SingletonSerializeAsToken(), ServiceHubInternal, StateLoader by validatedTransactions {
        override val rpcFlows = ArrayList<Class<out FlowLogic<*>>>()
        override val stateMachineRecordedTransactionMapping = DBTransactionMappingStorage()
        override val auditService = DummyAuditService()
        override val transactionVerifierService by lazy { makeTransactionVerifierService() }
        override val vaultService by lazy { makeVaultService(keyManagementService, validatedTransactions, database.hibernateConfig) }
        override val contractUpgradeService by lazy { ContractUpgradeServiceImpl() }
        override val attachments: AttachmentStorage get() = this@AbstractNode.attachments
        override val networkService: MessagingService get() = network
        override val clock: Clock get() = platformClock
        override val configuration: NodeConfiguration get() = this@AbstractNode.configuration
        override val networkMapUpdater: NetworkMapUpdater get() = this@AbstractNode.networkMapUpdater
        override fun <T : SerializeAsToken> cordaService(type: Class<T>): T {
            require(type.isAnnotationPresent(CordaService::class.java)) { "${type.name} is not a Corda service" }
            return cordappServices.getInstance(type) ?: throw IllegalArgumentException("Corda service ${type.name} does not exist")
        }

        override fun getFlowFactory(initiatingFlowClass: Class<out FlowLogic<*>>): InitiatedFlowFactory<*>? {
            return flowFactories[initiatingFlowClass]
        }

        override fun recordTransactions(statesToRecord: StatesToRecord, txs: Iterable<SignedTransaction>) {
            database.transaction {
                super.recordTransactions(statesToRecord, txs)
            }
        }

        override fun jdbcSession(): Connection = database.createSession()

        // allows services to register handlers to be informed when the node stop method is called
        override fun registerUnloadHandler(handler: () -> Unit) {
            runOnStop += handler
        }
    }
}

@VisibleForTesting
internal fun logVendorString(database: CordaPersistence, log: Logger) {
    database.transaction {
        log.info("Connected to ${connection.metaData.databaseProductName} database.")
    }
}

internal class FlowStarterImpl(private val serverThread: AffinityExecutor, private val smm: StateMachineManager, private val flowLogicRefFactory: FlowLogicRefFactory) : FlowStarter {
    override fun <T> startFlow(logic: FlowLogic<T>, context: InvocationContext): CordaFuture<FlowStateMachine<T>> {
        return serverThread.fetchFrom { smm.startFlow(logic, context) }
    }

    override fun <T> invokeFlowAsync(
            logicType: Class<out FlowLogic<T>>,
            context: InvocationContext,
            vararg args: Any?): CordaFuture<FlowStateMachine<T>> {
        val logicRef = flowLogicRefFactory.createForRPC(logicType, *args)
        val logic: FlowLogic<T> = uncheckedCast(flowLogicRefFactory.toFlowLogic(logicRef))
        return startFlow(logic, context)
    }
}

class ConfigurationException(message: String) : CordaException(message)

/**
 * Thrown when a node is about to start and its network map cache doesn't contain any node.
 */
internal class NetworkMapCacheEmptyException : Exception()

fun configureDatabase(hikariProperties: Properties,
                      databaseConfig: DatabaseConfig,
                      identityService: IdentityService,
                      schemaService: SchemaService = NodeSchemaService()): CordaPersistence {
    // Register the AbstractPartyDescriptor so Hibernate doesn't warn when encountering AbstractParty. Unfortunately
    // Hibernate warns about not being able to find a descriptor if we don't provide one, but won't use it by default
    // so we end up providing both descriptor and converter. We should re-examine this in later versions to see if
    // either Hibernate can be convinced to stop warning, use the descriptor by default, or something else.
    JavaTypeDescriptorRegistry.INSTANCE.addDescriptor(AbstractPartyDescriptor(identityService))
    val dataSource = DataSourceFactory.createDataSource(hikariProperties)
    val attributeConverters = listOf(AbstractPartyToX500NameAsStringConverter(identityService))
    return CordaPersistence(dataSource, databaseConfig, schemaService.schemaOptions.keys, attributeConverters)
}<|MERGE_RESOLUTION|>--- conflicted
+++ resolved
@@ -194,14 +194,10 @@
         val (identity, identityKeyPair) = obtainIdentity(notaryConfig = null)
         val identityService = makeIdentityService(identity.certificate)
         networkMapClient = configuration.compatibilityZoneURL?.let { NetworkMapClient(it, identityService.trustRoot) }
-<<<<<<< HEAD
-        this.networkParameters = retrieveNetworkParameters(identityService.trustRoot)
-=======
         networkParameters = NetworkParametersReader(identityService.trustRoot, networkMapClient, configuration.baseDirectory).networkParameters
         check(networkParameters.minimumPlatformVersion <= versionInfo.platformVersion) {
             "Node's platform version is lower than network's required minimumPlatformVersion"
         }
->>>>>>> 38a30e6e
         // Do all of this in a database transaction so anything that might need a connection has one.
         val (startedImpl, schedulerService) = initialiseDatabasePersistence(schemaService, identityService) { database ->
             val networkMapCache = NetworkMapCacheImpl(PersistentNetworkMapCache(database, networkParameters.notaries).start(), identityService)
@@ -635,33 +631,6 @@
         return PersistentKeyManagementService(identityService, keyPairs)
     }
 
-<<<<<<< HEAD
-    protected open fun retrieveNetworkParameters(trustRoot: X509Certificate): NetworkParameters {
-        val networkParamsFile = configuration.baseDirectory / NETWORK_PARAMS_FILE_NAME
-
-        val networkParameters = if (networkParamsFile.exists()) {
-            networkParamsFile.readAll().deserialize<SignedDataWithCert<NetworkParameters>>().verifiedNetworkMapCert(trustRoot)
-        } else {
-            log.info("No network-parameters file found. Expecting network parameters to be available from the network map.")
-            val networkMapClient = checkNotNull(networkMapClient) {
-                "Node hasn't been configured to connect to a network map from which to get the network parameters"
-            }
-            val (networkMap, _) = networkMapClient.getNetworkMap()
-            val signedParams = networkMapClient.getNetworkParameters(networkMap.networkParameterHash)
-            val verifiedParams = signedParams.verifiedNetworkMapCert(trustRoot)
-            signedParams.serialize().open().copyTo(configuration.baseDirectory / NETWORK_PARAMS_FILE_NAME)
-            verifiedParams
-        }
-
-        log.info("Loaded network parameters: $networkParameters")
-        check(networkParameters.minimumPlatformVersion <= versionInfo.platformVersion) {
-            "Node's platform version is lower than network's required minimumPlatformVersion"
-        }
-        return networkParameters
-    }
-
-=======
->>>>>>> 38a30e6e
     private fun makeCoreNotaryService(notaryConfig: NotaryConfig, database: CordaPersistence): NotaryService {
         val notaryKey = myNotaryIdentity?.owningKey ?: throw IllegalArgumentException("No notary identity initialized when creating a notary service")
         return notaryConfig.run {
