--- conflicted
+++ resolved
@@ -105,7 +105,7 @@
             resolveIdentity: (PublicKey) -> Party?,
             resolveAttachment: (SecureHash) -> Attachment?,
             resolveStateRef: (StateRef) -> TransactionState<*>?,
-            resolveContractAttachment: (TransactionState<ContractState>) -> AttachmentId?  //todo Mike - this is not used any more as the wiretransaction contains all the hashes
+            resolveContractAttachment: (TransactionState<ContractState>) -> AttachmentId?
     ): LedgerTransaction {
         // Look up public keys to authenticated identities. This is just a stub placeholder and will all change in future.
         val authenticatedArgs = commands.map {
@@ -115,15 +115,7 @@
         val resolvedInputs = inputs.map { ref ->
             resolveStateRef(ref)?.let { StateAndRef(it, ref) } ?: throw TransactionResolutionException(ref.txhash)
         }
-<<<<<<< HEAD
-
         val attachments = attachments.map { resolveAttachment(it) ?: throw AttachmentResolutionException(it) }
-        return LedgerTransaction(resolvedInputs, outputs, authenticatedArgs, attachments, id, notary, timeWindow, privacySalt)
-=======
-        // Open attachments specified in this transaction. If we haven't downloaded them, we fail.
-        val contractAttachments = findAttachmentContracts(resolvedInputs, resolveContractAttachment, resolveAttachment)
-        // Order of attachments is important since contracts may refer to indexes so only append automatic attachments
-        val attachments = (attachments.map { resolveAttachment(it) ?: throw AttachmentResolutionException(it) } + contractAttachments).distinct()
         val ltx = LedgerTransaction(resolvedInputs, outputs, authenticatedArgs, attachments, id, notary, timeWindow, privacySalt)
         checkTransactionSize(ltx)
         return ltx
@@ -142,7 +134,6 @@
         minus(ltx.inputs.serialize().size)
         minus(ltx.commands.serialize().size)
         minus(ltx.outputs.serialize().size)
->>>>>>> 38a30e6e
     }
 
     /**
